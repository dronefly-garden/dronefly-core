--- conflicted
+++ resolved
@@ -20,14 +20,9 @@
 pyinaturalist = ">=0.19.0,<0.20"
 dateparser = "^1.1.1"
 inflect = "^5.3.0"
-<<<<<<< HEAD
-rich = ">=10.9,<14"
-attrs = ">=21.2"
-lark = "^1.1.5"
-=======
 html2markdown = "^0.1.7"
 rich = ">=13.4"
->>>>>>> 07636c7a
+lark = "^1.1.5"
 
 [tool.poetry.dev-dependencies]
 black = "^22.12.0"
